--- conflicted
+++ resolved
@@ -1,13 +1,7 @@
 use crate::{
-<<<<<<< HEAD
-    application::{App, AppProxy, InnerWebViewAttributes, InnerWindowAttributes, WindowProxy},
-    ApplicationProxy, Attributes, Callback, CustomProtocol, Error, Icon, Message, Result, WebView,
-    WebViewBuilder, WindowMessage, RpcHandler, FileDropHandler
-=======
     application::{App, AppProxy, InnerWebViewAttributes, InnerWindowAttributes},
     ApplicationProxy, Attributes, CustomProtocol, Error, Icon, Message, Result, WebView,
-    WebViewBuilder, WindowMessage, WindowProxy, WindowRpcHandler,
->>>>>>> 25688de8
+    WebViewBuilder, WindowMessage, WindowProxy, WindowRpcHandler, FileDropHandler
 };
 
 use std::{
@@ -68,11 +62,7 @@
     app: GtkApp,
     event_loop_proxy: EventLoopProxy,
     event_loop_proxy_rx: Receiver<Message>,
-<<<<<<< HEAD
-    pub(crate) rpc_handler: Option<Arc<RpcHandler>>,
     pub(crate) file_drop_handler: Option<FileDropHandler>,
-=======
->>>>>>> 25688de8
 }
 
 impl App for InnerApplication {
@@ -91,11 +81,7 @@
             app,
             event_loop_proxy: EventLoopProxy(event_loop_proxy_tx),
             event_loop_proxy_rx,
-<<<<<<< HEAD
-            rpc_handler: None,
             file_drop_handler: None,
-=======
->>>>>>> 25688de8
         })
     }
 
@@ -111,17 +97,10 @@
         let webview = _create_webview(
             self.application_proxy(),
             window,
-<<<<<<< HEAD
-            callbacks,
             custom_protocol,
-            self.rpc_handler.clone(),
+            rpc_handler,
             (webview_attrs.file_drop_handler.clone(), self.file_drop_handler.clone()),
             webview_attrs,
-=======
-            webview_attrs,
-            custom_protocol,
-            rpc_handler,
->>>>>>> 25688de8
         )?;
 
         let id = webview.window().get_id();
@@ -175,17 +154,10 @@
                         let webview = _create_webview(
                             proxy.clone(),
                             window,
-<<<<<<< HEAD
-                            callbacks,
                             custom_protocol,
-                            self.rpc_handler.clone(),
+                            rpc_handler,
                             (webview_attrs.file_drop_handler.clone(), self.file_drop_handler.clone()),
                             webview_attrs,
-=======
-                            webview_attrs,
-                            custom_protocol,
-                            rpc_handler,
->>>>>>> 25688de8
                         )
                         .unwrap();
                         let id = webview.window().get_id();
@@ -418,17 +390,10 @@
 fn _create_webview(
     proxy: InnerApplicationProxy,
     window: ApplicationWindow,
-<<<<<<< HEAD
-    callbacks: Option<Vec<Callback>>,
     custom_protocol: Option<CustomProtocol>,
-    rpc_handler: Option<Arc<RpcHandler>>,
+    rpc_handler: Option<WindowRpcHandler>,
     file_drop_handlers: (Option<FileDropHandler>, Option<FileDropHandler>),
     attributes: InnerWebViewAttributes,
-=======
-    attributes: InnerWebViewAttributes,
-    custom_protocol: Option<CustomProtocol>,
-    rpc_handler: Option<WindowRpcHandler>,
->>>>>>> 25688de8
 ) -> Result<WebView> {
     let window_id = window.get_id();
     let mut webview = WebViewBuilder::new(window)?.transparent(attributes.transparent);
