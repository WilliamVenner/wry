// Copyright 2019-2021 Tauri Programme within The Commons Conservancy
// SPDX-License-Identifier: Apache-2.0
// SPDX-License-Identifier: MIT

//! Re-exported winit API with extended features.
//!
//! This module re-export [winit] APIs on macOS and Windows. And since wry uses Gtk to create
//! WebView. This module is a re-implementation of winit APIs for Gtk on Linux. It also extends
//! more methods to some platform specific traits, so we recommended to use this module directly instead of
//! importing another winit dependency.
//!
//! To learn more about how to use winit, please see [its documentation](https://crates.io/crates/winit).
//!
//! # Warning
//! At the time this crate being published, there are still many features missing on Linux. Because
//! we want to cover most use cases in Tauri first. If you find there's a function you need but is
//! missing. Feel free to open an issue or PR.
//!
//! [winit]: https://crates.io/crates/winit
#[cfg(target_os = "linux")]
pub mod dpi;
#[cfg(target_os = "linux")]
pub mod error;
#[cfg(target_os = "linux")]
<<<<<<< HEAD
use gtkrs::{InnerApplication, InnerApplicationProxy};

mod attributes;
pub use attributes::{Attributes, CustomProtocol, Icon, WindowRpcHandler};
pub(crate) use attributes::{InnerWebViewAttributes, InnerWindowAttributes};

use crate::{Result, WindowFileDropHandler};

use std::sync::mpsc::{Sender, SyncSender};

pub enum Event {
  WindowEvent {
    window_id: WindowId,
    event: WindowEvent,
  },
}

pub enum WindowEvent {
  CloseRequested,
}

/// Describes a message for a WebView window.
#[derive(Debug)]
pub enum WindowMessage {
  SetResizable(bool),
  SetTitle(String),
  Maximize,
  Unmaximize,
  Minimize,
  Unminimize,
  Show,
  Hide,
  Close,
  SetDecorations(bool),
  SetAlwaysOnTop(bool),
  SetWidth(f64),
  SetHeight(f64),
  Resize { width: f64, height: f64 },
  SetMinSize { min_width: f64, min_height: f64 },
  SetMaxSize { max_width: f64, max_height: f64 },
  SetX(f64),
  SetY(f64),
  SetPosition { x: f64, y: f64 },
  SetFullscreen(bool),
  SetIcon(Icon),
  EvaluationScript(String),
  BeginDrag { x: f64, y: f64 },
  IsMaximized(SyncSender<bool>),
}

/// Describes a general message.
pub enum Message {
  Window(WindowId, WindowMessage),
  NewWindow(
    Attributes,
    Sender<WindowId>,
    Option<WindowFileDropHandler>,
    Option<WindowRpcHandler>,
    Vec<CustomProtocol>,
  ),
}

/// A proxy to sent custom messages to [`Application`].
///
/// This can be created by calling [`Application::application_proxy`].
#[derive(Clone)]
pub struct ApplicationProxy {
  inner: InnerApplicationProxy,
}

impl ApplicationProxy {
  /// Sends a message to the [`Application`] from which this proxy was created.
  ///
  /// Returns an Err if the associated EventLoop no longer exists.
  pub fn send_message(&self, message: Message) -> Result<()> {
    self.inner.send_message(message)
  }
  /// Adds another WebView window to the application. Returns its [`WindowProxy`] after created.
  pub fn add_window(&self, attributes: Attributes) -> Result<WindowProxy> {
    let id = self.inner.add_window(attributes, None, None, vec![])?;
    Ok(WindowProxy::new(self.clone(), id))
  }

  /// Adds another WebView window to the application with more configuration options. Returns its [`WindowProxy`] after created.
  pub fn add_window_with_configs(
    &self,
    attributes: Attributes,
    rpc_handler: Option<WindowRpcHandler>,
    custom_protocols: Vec<CustomProtocol>,
    file_drop_handler: Option<WindowFileDropHandler>,
  ) -> Result<WindowProxy> {
    let id = self
      .inner
      .add_window(attributes, file_drop_handler, rpc_handler, custom_protocols)?;
    Ok(WindowProxy::new(self.clone(), id))
  }

  /// Receive event from the application.
  pub fn listen_event(&self) -> Result<Event> {
    self.inner.listen_event()
  }
}

/// A proxy to customize its corresponding WebView window.
///
/// Whenever [`Application::add_window`] creates a WebView Window, it will return this for you. But
/// it can still be retrieved from [`Application::window_proxy`] in case you drop the window proxy
/// too early.
#[derive(Clone)]
pub struct WindowProxy {
  proxy: ApplicationProxy,
  id: WindowId,
}

impl WindowProxy {
  fn new(proxy: ApplicationProxy, id: WindowId) -> Self {
    Self { proxy, id }
  }

  /// Gets the id of the WebView window.
  pub fn id(&self) -> WindowId {
    self.id
  }

  pub fn application_proxy(&self) -> ApplicationProxy {
    self.proxy.clone()
  }

  pub fn set_resizable(&self, resizable: bool) -> Result<()> {
    self.proxy.send_message(Message::Window(
      self.id,
      WindowMessage::SetResizable(resizable),
    ))
  }

  pub fn set_title<S: Into<String>>(&self, title: S) -> Result<()> {
    self.proxy.send_message(Message::Window(
      self.id,
      WindowMessage::SetTitle(title.into()),
    ))
  }

  pub fn maximize(&self) -> Result<()> {
    self
      .proxy
      .send_message(Message::Window(self.id, WindowMessage::Maximize))
  }
  pub fn unmaximize(&self) -> Result<()> {
    self
      .proxy
      .send_message(Message::Window(self.id, WindowMessage::Unmaximize))
  }

  pub fn minimize(&self) -> Result<()> {
    self
      .proxy
      .send_message(Message::Window(self.id, WindowMessage::Minimize))
  }

  pub fn unminimize(&self) -> Result<()> {
    self
      .proxy
      .send_message(Message::Window(self.id, WindowMessage::Unminimize))
  }

  pub fn show(&self) -> Result<()> {
    self
      .proxy
      .send_message(Message::Window(self.id, WindowMessage::Show))
  }

  pub fn hide(&self) -> Result<()> {
    self
      .proxy
      .send_message(Message::Window(self.id, WindowMessage::Hide))
  }

  pub fn close(&self) -> Result<()> {
    self
      .proxy
      .send_message(Message::Window(self.id, WindowMessage::Close))
  }

  pub fn set_decorations(&self, decorations: bool) -> Result<()> {
    self.proxy.send_message(Message::Window(
      self.id,
      WindowMessage::SetDecorations(decorations),
    ))
  }

  pub fn set_always_on_top(&self, always_on_top: bool) -> Result<()> {
    self.proxy.send_message(Message::Window(
      self.id,
      WindowMessage::SetAlwaysOnTop(always_on_top),
    ))
  }

  pub fn set_width(&self, width: f64) -> Result<()> {
    self
      .proxy
      .send_message(Message::Window(self.id, WindowMessage::SetWidth(width)))
  }

  pub fn set_height(&self, height: f64) -> Result<()> {
    self
      .proxy
      .send_message(Message::Window(self.id, WindowMessage::SetHeight(height)))
  }

  pub fn resize(&self, width: f64, height: f64) -> Result<()> {
    self.proxy.send_message(Message::Window(
      self.id,
      WindowMessage::Resize { width, height },
    ))
  }

  pub fn set_min_size(&self, min_width: f64, min_height: f64) -> Result<()> {
    self.proxy.send_message(Message::Window(
      self.id,
      WindowMessage::SetMinSize {
        min_width,
        min_height,
      },
    ))
  }

  pub fn set_max_size(&self, max_width: f64, max_height: f64) -> Result<()> {
    self.proxy.send_message(Message::Window(
      self.id,
      WindowMessage::SetMaxSize {
        max_width,
        max_height,
      },
    ))
  }

  pub fn set_x(&self, x: f64) -> Result<()> {
    self
      .proxy
      .send_message(Message::Window(self.id, WindowMessage::SetX(x)))
  }

  pub fn set_y(&self, y: f64) -> Result<()> {
    self
      .proxy
      .send_message(Message::Window(self.id, WindowMessage::SetY(y)))
  }

  pub fn set_position(&self, x: f64, y: f64) -> Result<()> {
    self.proxy.send_message(Message::Window(
      self.id,
      WindowMessage::SetPosition { x, y },
    ))
  }

  pub fn set_fullscreen(&self, fullscreen: bool) -> Result<()> {
    self.proxy.send_message(Message::Window(
      self.id,
      WindowMessage::SetFullscreen(fullscreen),
    ))
  }

  pub fn set_icon(&self, icon: Icon) -> Result<()> {
    self
      .proxy
      .send_message(Message::Window(self.id, WindowMessage::SetIcon(icon)))
  }

  pub fn evaluate_script<S: Into<String>>(&self, script: S) -> Result<()> {
    self.proxy.send_message(Message::Window(
      self.id,
      WindowMessage::EvaluationScript(script.into()),
    ))
  }

  pub fn begin_drag(&self, x: f64, y: f64) -> Result<()> {
    self
      .proxy
      .send_message(Message::Window(self.id, WindowMessage::BeginDrag { x, y }))
  }

  pub fn is_maximized(&self) -> bool {
    let (tx, rx) = std::sync::mpsc::sync_channel(1);
    if let Err(_) = self.proxy.send_message(Message::Window(self.id, WindowMessage::IsMaximized(tx))) {
      return false;
    }
    rx.recv().unwrap_or(false)
  }
}

/// Provides a way to create and manage WebView windows.
///
/// Application is the main gateway of all WebView windows. You can simply call
/// [`Application::add_window`] to create a WebView embedded in a window and delegate to
/// [`Application`].
///
/// [`Application::run`] has to be called on the (main) thread who creates its [`Application`]. In
/// order to interact with application from other threads, [`Application::application_proxy`]
/// and [`Application::window_proxy`] allow you to retrieve their proxies for further management
/// when running the application.
pub struct Application {
  inner: InnerApplication,
}

impl Application {
  /// Builds a new application.
  ///
  /// ***For cross-platform compatibility, the [`Application`] must be created on the main thread.***
  /// Attempting to create the application on a different thread will usually result in unexpected
  /// behaviors and even panic. This restriction isn't strictly necessary on all platforms, but is
  /// imposed to eliminate any nasty surprises when porting to platforms that require it.
  pub fn new() -> Result<Self> {
    Ok(Self {
      inner: InnerApplication::new()?,
      //rpc_handler: None,
    })
  }

  /// Adds a WebView window to the application. Returns its [`WindowProxy`] after created.
  ///
  /// [`Attributes`] is the configuration struct for you to customize the window.
  ///
  /// To create a default window, you could just pass `.add_window(Default::default(), None)`.
  pub fn add_window(&mut self, attributes: Attributes) -> Result<WindowProxy> {
    let id = self.inner.create_webview(attributes, None, None, vec![])?;
    Ok(self.window_proxy(id))
  }

  /// Adds a WebView window to the application with more configuration options. Returns its [`WindowProxy`] after created.
  ///
  /// [`Attributes`] is the configuration struct for you to customize the window.
  ///
  /// [`WindowRpcHandler`] allows you to process requests sent from Javascript side via RPC.
  ///
  /// [`CustomProtocol`] allows you to define custom URL scheme to handle actions like loading
  /// assets.
  pub fn add_window_with_configs(
    &mut self,
    attributes: Attributes,
    rpc_handler: Option<WindowRpcHandler>,
    custom_protocols: Vec<CustomProtocol>,
    file_drop_handler: Option<WindowFileDropHandler>,
  ) -> Result<WindowProxy> {
    let id =
      self
        .inner
        .create_webview(attributes, file_drop_handler, rpc_handler, custom_protocols)?;
    Ok(self.window_proxy(id))
  }
=======
pub mod event;
#[cfg(target_os = "linux")]
pub mod event_loop;
#[cfg(target_os = "linux")]
mod icon;
#[cfg(target_os = "linux")]
pub mod monitor;
#[cfg(target_os = "linux")]
pub mod platform;
#[cfg(target_os = "linux")]
pub mod window;
>>>>>>> 3f2cc28b

#[cfg(not(target_os = "linux"))]
pub use original::*;
#[cfg(not(target_os = "linux"))]
mod original {
  pub use winit::{dpi, error, event, event_loop, monitor, window};

  #[cfg(target_os = "macos")]
  pub use winit::platform;
  #[cfg(target_os = "windows")]
  pub mod platform {
    pub use winit::platform::run_return;

    pub mod windows {
      use winapi::Interface;
      use winit::platform::windows::WindowExtWindows as WindowExtWindows_;
      pub use winit::platform::windows::{
        DeviceIdExtWindows, EventLoopExtWindows, IconExtWindows, MonitorHandleExtWindows,
        WindowBuilderExtWindows,
      };

      #[cfg(feature = "winrt")]
      use windows_webview2::Windows::Win32::{Shell as shell, WindowsAndMessaging::HWND};
      use winit::window::{Icon, Theme, Window};
      #[cfg(feature = "win32")]
      use {
        std::ptr,
        winapi::{
          shared::windef::HWND,
          um::{
            combaseapi::{CoCreateInstance, CLSCTX_SERVER},
            shobjidl_core::{CLSID_TaskbarList, ITaskbarList},
          },
        },
      };

      /// Additional methods on `Window` that are specific to Windows.
      pub trait WindowExtWindows {
        /// Returns the HINSTANCE of the window
        fn hinstance(&self) -> *mut libc::c_void;
        /// Returns the native handle that is used by this window.
        ///
        /// The pointer will become invalid when the native window was destroyed.
        fn hwnd(&self) -> *mut libc::c_void;

        /// This sets `ICON_BIG`. A good ceiling here is 256x256.
        fn set_taskbar_icon(&self, taskbar_icon: Option<Icon>);

        /// This removes taskbar icon of the application.
        fn skip_taskbar(&self);

        /// Returns the current window theme.
        fn theme(&self) -> Theme;
      }

      impl WindowExtWindows for Window {
        #[inline]
        fn hinstance(&self) -> *mut libc::c_void {
          WindowExtWindows_::hinstance(self)
        }

        #[inline]
        fn hwnd(&self) -> *mut libc::c_void {
          WindowExtWindows_::hwnd(self)
        }

        #[inline]
        fn set_taskbar_icon(&self, taskbar_icon: Option<Icon>) {
          WindowExtWindows_::set_taskbar_icon(self, taskbar_icon)
        }

        #[inline]
        fn skip_taskbar(&self) {
          #[cfg(feature = "winrt")]
          unsafe {
            if let Ok(taskbar_list) =
              windows::create_instance::<shell::ITaskbarList>(&shell::TaskbarList)
            {
              let _ = taskbar_list.DeleteTab(HWND(WindowExtWindows_::hwnd(self) as _));
            }
          }
          #[cfg(feature = "win32")]
          unsafe {
            let mut taskbar_list: *mut ITaskbarList = std::mem::zeroed();
            CoCreateInstance(
              &CLSID_TaskbarList,
              ptr::null_mut(),
              CLSCTX_SERVER,
              &ITaskbarList::uuidof(),
              &mut taskbar_list as *mut _ as *mut _,
            );
            (*taskbar_list).DeleteTab(WindowExtWindows_::hwnd(self) as HWND);
            (*taskbar_list).Release();
          }
        }

        #[inline]
        fn theme(&self) -> Theme {
          WindowExtWindows_::theme(self)
        }
      }
    }
  }
}<|MERGE_RESOLUTION|>--- conflicted
+++ resolved
@@ -22,357 +22,6 @@
 #[cfg(target_os = "linux")]
 pub mod error;
 #[cfg(target_os = "linux")]
-<<<<<<< HEAD
-use gtkrs::{InnerApplication, InnerApplicationProxy};
-
-mod attributes;
-pub use attributes::{Attributes, CustomProtocol, Icon, WindowRpcHandler};
-pub(crate) use attributes::{InnerWebViewAttributes, InnerWindowAttributes};
-
-use crate::{Result, WindowFileDropHandler};
-
-use std::sync::mpsc::{Sender, SyncSender};
-
-pub enum Event {
-  WindowEvent {
-    window_id: WindowId,
-    event: WindowEvent,
-  },
-}
-
-pub enum WindowEvent {
-  CloseRequested,
-}
-
-/// Describes a message for a WebView window.
-#[derive(Debug)]
-pub enum WindowMessage {
-  SetResizable(bool),
-  SetTitle(String),
-  Maximize,
-  Unmaximize,
-  Minimize,
-  Unminimize,
-  Show,
-  Hide,
-  Close,
-  SetDecorations(bool),
-  SetAlwaysOnTop(bool),
-  SetWidth(f64),
-  SetHeight(f64),
-  Resize { width: f64, height: f64 },
-  SetMinSize { min_width: f64, min_height: f64 },
-  SetMaxSize { max_width: f64, max_height: f64 },
-  SetX(f64),
-  SetY(f64),
-  SetPosition { x: f64, y: f64 },
-  SetFullscreen(bool),
-  SetIcon(Icon),
-  EvaluationScript(String),
-  BeginDrag { x: f64, y: f64 },
-  IsMaximized(SyncSender<bool>),
-}
-
-/// Describes a general message.
-pub enum Message {
-  Window(WindowId, WindowMessage),
-  NewWindow(
-    Attributes,
-    Sender<WindowId>,
-    Option<WindowFileDropHandler>,
-    Option<WindowRpcHandler>,
-    Vec<CustomProtocol>,
-  ),
-}
-
-/// A proxy to sent custom messages to [`Application`].
-///
-/// This can be created by calling [`Application::application_proxy`].
-#[derive(Clone)]
-pub struct ApplicationProxy {
-  inner: InnerApplicationProxy,
-}
-
-impl ApplicationProxy {
-  /// Sends a message to the [`Application`] from which this proxy was created.
-  ///
-  /// Returns an Err if the associated EventLoop no longer exists.
-  pub fn send_message(&self, message: Message) -> Result<()> {
-    self.inner.send_message(message)
-  }
-  /// Adds another WebView window to the application. Returns its [`WindowProxy`] after created.
-  pub fn add_window(&self, attributes: Attributes) -> Result<WindowProxy> {
-    let id = self.inner.add_window(attributes, None, None, vec![])?;
-    Ok(WindowProxy::new(self.clone(), id))
-  }
-
-  /// Adds another WebView window to the application with more configuration options. Returns its [`WindowProxy`] after created.
-  pub fn add_window_with_configs(
-    &self,
-    attributes: Attributes,
-    rpc_handler: Option<WindowRpcHandler>,
-    custom_protocols: Vec<CustomProtocol>,
-    file_drop_handler: Option<WindowFileDropHandler>,
-  ) -> Result<WindowProxy> {
-    let id = self
-      .inner
-      .add_window(attributes, file_drop_handler, rpc_handler, custom_protocols)?;
-    Ok(WindowProxy::new(self.clone(), id))
-  }
-
-  /// Receive event from the application.
-  pub fn listen_event(&self) -> Result<Event> {
-    self.inner.listen_event()
-  }
-}
-
-/// A proxy to customize its corresponding WebView window.
-///
-/// Whenever [`Application::add_window`] creates a WebView Window, it will return this for you. But
-/// it can still be retrieved from [`Application::window_proxy`] in case you drop the window proxy
-/// too early.
-#[derive(Clone)]
-pub struct WindowProxy {
-  proxy: ApplicationProxy,
-  id: WindowId,
-}
-
-impl WindowProxy {
-  fn new(proxy: ApplicationProxy, id: WindowId) -> Self {
-    Self { proxy, id }
-  }
-
-  /// Gets the id of the WebView window.
-  pub fn id(&self) -> WindowId {
-    self.id
-  }
-
-  pub fn application_proxy(&self) -> ApplicationProxy {
-    self.proxy.clone()
-  }
-
-  pub fn set_resizable(&self, resizable: bool) -> Result<()> {
-    self.proxy.send_message(Message::Window(
-      self.id,
-      WindowMessage::SetResizable(resizable),
-    ))
-  }
-
-  pub fn set_title<S: Into<String>>(&self, title: S) -> Result<()> {
-    self.proxy.send_message(Message::Window(
-      self.id,
-      WindowMessage::SetTitle(title.into()),
-    ))
-  }
-
-  pub fn maximize(&self) -> Result<()> {
-    self
-      .proxy
-      .send_message(Message::Window(self.id, WindowMessage::Maximize))
-  }
-  pub fn unmaximize(&self) -> Result<()> {
-    self
-      .proxy
-      .send_message(Message::Window(self.id, WindowMessage::Unmaximize))
-  }
-
-  pub fn minimize(&self) -> Result<()> {
-    self
-      .proxy
-      .send_message(Message::Window(self.id, WindowMessage::Minimize))
-  }
-
-  pub fn unminimize(&self) -> Result<()> {
-    self
-      .proxy
-      .send_message(Message::Window(self.id, WindowMessage::Unminimize))
-  }
-
-  pub fn show(&self) -> Result<()> {
-    self
-      .proxy
-      .send_message(Message::Window(self.id, WindowMessage::Show))
-  }
-
-  pub fn hide(&self) -> Result<()> {
-    self
-      .proxy
-      .send_message(Message::Window(self.id, WindowMessage::Hide))
-  }
-
-  pub fn close(&self) -> Result<()> {
-    self
-      .proxy
-      .send_message(Message::Window(self.id, WindowMessage::Close))
-  }
-
-  pub fn set_decorations(&self, decorations: bool) -> Result<()> {
-    self.proxy.send_message(Message::Window(
-      self.id,
-      WindowMessage::SetDecorations(decorations),
-    ))
-  }
-
-  pub fn set_always_on_top(&self, always_on_top: bool) -> Result<()> {
-    self.proxy.send_message(Message::Window(
-      self.id,
-      WindowMessage::SetAlwaysOnTop(always_on_top),
-    ))
-  }
-
-  pub fn set_width(&self, width: f64) -> Result<()> {
-    self
-      .proxy
-      .send_message(Message::Window(self.id, WindowMessage::SetWidth(width)))
-  }
-
-  pub fn set_height(&self, height: f64) -> Result<()> {
-    self
-      .proxy
-      .send_message(Message::Window(self.id, WindowMessage::SetHeight(height)))
-  }
-
-  pub fn resize(&self, width: f64, height: f64) -> Result<()> {
-    self.proxy.send_message(Message::Window(
-      self.id,
-      WindowMessage::Resize { width, height },
-    ))
-  }
-
-  pub fn set_min_size(&self, min_width: f64, min_height: f64) -> Result<()> {
-    self.proxy.send_message(Message::Window(
-      self.id,
-      WindowMessage::SetMinSize {
-        min_width,
-        min_height,
-      },
-    ))
-  }
-
-  pub fn set_max_size(&self, max_width: f64, max_height: f64) -> Result<()> {
-    self.proxy.send_message(Message::Window(
-      self.id,
-      WindowMessage::SetMaxSize {
-        max_width,
-        max_height,
-      },
-    ))
-  }
-
-  pub fn set_x(&self, x: f64) -> Result<()> {
-    self
-      .proxy
-      .send_message(Message::Window(self.id, WindowMessage::SetX(x)))
-  }
-
-  pub fn set_y(&self, y: f64) -> Result<()> {
-    self
-      .proxy
-      .send_message(Message::Window(self.id, WindowMessage::SetY(y)))
-  }
-
-  pub fn set_position(&self, x: f64, y: f64) -> Result<()> {
-    self.proxy.send_message(Message::Window(
-      self.id,
-      WindowMessage::SetPosition { x, y },
-    ))
-  }
-
-  pub fn set_fullscreen(&self, fullscreen: bool) -> Result<()> {
-    self.proxy.send_message(Message::Window(
-      self.id,
-      WindowMessage::SetFullscreen(fullscreen),
-    ))
-  }
-
-  pub fn set_icon(&self, icon: Icon) -> Result<()> {
-    self
-      .proxy
-      .send_message(Message::Window(self.id, WindowMessage::SetIcon(icon)))
-  }
-
-  pub fn evaluate_script<S: Into<String>>(&self, script: S) -> Result<()> {
-    self.proxy.send_message(Message::Window(
-      self.id,
-      WindowMessage::EvaluationScript(script.into()),
-    ))
-  }
-
-  pub fn begin_drag(&self, x: f64, y: f64) -> Result<()> {
-    self
-      .proxy
-      .send_message(Message::Window(self.id, WindowMessage::BeginDrag { x, y }))
-  }
-
-  pub fn is_maximized(&self) -> bool {
-    let (tx, rx) = std::sync::mpsc::sync_channel(1);
-    if let Err(_) = self.proxy.send_message(Message::Window(self.id, WindowMessage::IsMaximized(tx))) {
-      return false;
-    }
-    rx.recv().unwrap_or(false)
-  }
-}
-
-/// Provides a way to create and manage WebView windows.
-///
-/// Application is the main gateway of all WebView windows. You can simply call
-/// [`Application::add_window`] to create a WebView embedded in a window and delegate to
-/// [`Application`].
-///
-/// [`Application::run`] has to be called on the (main) thread who creates its [`Application`]. In
-/// order to interact with application from other threads, [`Application::application_proxy`]
-/// and [`Application::window_proxy`] allow you to retrieve their proxies for further management
-/// when running the application.
-pub struct Application {
-  inner: InnerApplication,
-}
-
-impl Application {
-  /// Builds a new application.
-  ///
-  /// ***For cross-platform compatibility, the [`Application`] must be created on the main thread.***
-  /// Attempting to create the application on a different thread will usually result in unexpected
-  /// behaviors and even panic. This restriction isn't strictly necessary on all platforms, but is
-  /// imposed to eliminate any nasty surprises when porting to platforms that require it.
-  pub fn new() -> Result<Self> {
-    Ok(Self {
-      inner: InnerApplication::new()?,
-      //rpc_handler: None,
-    })
-  }
-
-  /// Adds a WebView window to the application. Returns its [`WindowProxy`] after created.
-  ///
-  /// [`Attributes`] is the configuration struct for you to customize the window.
-  ///
-  /// To create a default window, you could just pass `.add_window(Default::default(), None)`.
-  pub fn add_window(&mut self, attributes: Attributes) -> Result<WindowProxy> {
-    let id = self.inner.create_webview(attributes, None, None, vec![])?;
-    Ok(self.window_proxy(id))
-  }
-
-  /// Adds a WebView window to the application with more configuration options. Returns its [`WindowProxy`] after created.
-  ///
-  /// [`Attributes`] is the configuration struct for you to customize the window.
-  ///
-  /// [`WindowRpcHandler`] allows you to process requests sent from Javascript side via RPC.
-  ///
-  /// [`CustomProtocol`] allows you to define custom URL scheme to handle actions like loading
-  /// assets.
-  pub fn add_window_with_configs(
-    &mut self,
-    attributes: Attributes,
-    rpc_handler: Option<WindowRpcHandler>,
-    custom_protocols: Vec<CustomProtocol>,
-    file_drop_handler: Option<WindowFileDropHandler>,
-  ) -> Result<WindowProxy> {
-    let id =
-      self
-        .inner
-        .create_webview(attributes, file_drop_handler, rpc_handler, custom_protocols)?;
-    Ok(self.window_proxy(id))
-  }
-=======
 pub mod event;
 #[cfg(target_os = "linux")]
 pub mod event_loop;
@@ -384,7 +33,6 @@
 pub mod platform;
 #[cfg(target_os = "linux")]
 pub mod window;
->>>>>>> 3f2cc28b
 
 #[cfg(not(target_os = "linux"))]
 pub use original::*;
